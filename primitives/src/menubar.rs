--- conflicted
+++ resolved
@@ -13,14 +13,6 @@
     menu_count: Signal<usize>,
     recent_focus: Signal<usize>,
     current_focus: Signal<Option<usize>>,
-}
-
-#[derive(Clone, Copy)]
-struct MenubarMenuContext {
-    // The index of this specific menu
-    menu_index: usize,
-    // Reference to the global menubar context
-    global_ctx: MenubarContext,
 }
 
 impl MenubarContext {
@@ -82,28 +74,11 @@
         current_focus: Signal::new(None),
     });
 
-    // Add is_selecting signal to track if a click is happening inside
-    let mut is_selecting = use_signal(|| false);
-
     rsx! {
         div {
             role: "menubar",
             "data-disabled": (props.disabled)(),
 
-<<<<<<< HEAD
-            // Set is_selecting on mousedown/mouseup
-            onmousedown: move |_| is_selecting.set(true),
-            onmouseup: move |_| is_selecting.set(false),
-
-            // Close menu on focusout if not selecting
-            onfocusout: move |_| {
-                ctx.set_focus(None);
-                if open_menu().is_some() && !is_selecting() {
-                    set_open_menu.call(None);
-                }
-            },
-=======
->>>>>>> cfbaaf08
             ..props.attributes,
 
             {props.children}
@@ -180,19 +155,6 @@
     });
 
     let disabled = move || (ctx.disabled)() || (props.disabled)();
-
-    // Focus the first item when the menu is opened
-    use_effect(move || {
-        if is_open() {
-            ctx.focus_first();
-        }
-    });
-
-    // Provide the menu-specific context
-    let _menu_ctx = use_context_provider(|| MenubarMenuContext {
-        menu_index: props.index,
-        global_ctx: ctx,
-    });
 
     rsx! {
         div {
@@ -298,16 +260,16 @@
 
 #[component]
 pub fn MenubarContent(props: MenubarContentProps) -> Element {
+    let ctx: MenubarContext = use_context();
     let menu_ctx: MenubarMenuContext = use_context();
-    let is_open = use_memo(move || (menu_ctx.global_ctx.open_menu)() == Some(menu_ctx.menu_index));
-
-    rsx! {
-        div { 
+    let is_open = use_memo(move || (ctx.open_menu)() == Some(menu_ctx.index));
+
+    rsx! {
+        div {
             role: "menu",
             "data-state": if is_open() { "open" } else { "closed" },
-            onclick: move |e| e.stop_propagation(),
-            ..props.attributes, 
-            {props.children} 
+            ..props.attributes,
+            {props.children}
         }
     }
 }
@@ -331,9 +293,6 @@
 
 #[component]
 pub fn MenubarItem(props: MenubarItemProps) -> Element {
-<<<<<<< HEAD
-    let menu_ctx: MenubarMenuContext = use_context();
-=======
     let mut ctx: MenubarContext = use_context();
     let mut menu_ctx: MenubarMenuContext = use_context();
 
@@ -361,28 +320,19 @@
             });
         }
     });
->>>>>>> cfbaaf08
 
     rsx! {
         div {
             role: "menuitem",
-<<<<<<< HEAD
-            "data-disabled": (menu_ctx.global_ctx.disabled)() || (props.disabled)(),
-=======
             "data-disabled": disabled(),
             tabindex: if focused() { "0" } else { "-1" },
->>>>>>> cfbaaf08
 
             onclick: {
                 let value = props.value.clone();
                 move |_| {
-<<<<<<< HEAD
-                    if !(menu_ctx.global_ctx.disabled)() && !(props.disabled)() {
-=======
                     if !disabled() {
->>>>>>> cfbaaf08
                         props.on_select.call(value.clone());
-                        menu_ctx.global_ctx.set_open_menu.call(None);
+                        ctx.set_open_menu.call(None);
                     }
                 }
             },
