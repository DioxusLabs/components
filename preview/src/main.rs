use dioxus::{document::eval, prelude::*};
use primitives::{
    Avatar, AvatarFallback, AvatarImage, ContextMenu, ContextMenuContent, ContextMenuItem,
    ContextMenuTrigger, HoverCard, HoverCardAlign, HoverCardContent, HoverCardSide,
    HoverCardTrigger, ScrollArea, ScrollDirection, Tooltip, TooltipContent, TooltipTrigger,
    accordion::{Accordion, AccordionContent, AccordionItem, AccordionTrigger},
    aspect_ratio::AspectRatio,
    calendar::{
        Calendar, CalendarCell, CalendarDate, CalendarGrid, CalendarHeader, CalendarMode,
        CalendarNavigation,
    },
    checkbox::{Checkbox, CheckboxIndicator},
    collapsible::{Collapsible, CollapsibleContent, CollapsibleTrigger},
    dropdown_menu::{DropdownMenu, DropdownMenuContent, DropdownMenuItem, DropdownMenuTrigger},
    menubar::{Menubar, MenubarContent, MenubarItem, MenubarMenu, MenubarTrigger},
    progress::{Progress, ProgressIndicator},
    radio_group::{RadioGroup, RadioItem},
    select::{Select, SelectGroup, SelectOption},
    separator::Separator,
    slider::{Slider, SliderRange, SliderThumb, SliderTrack, SliderValue},
    switch::{Switch, SwitchThumb},
<<<<<<< HEAD
    toast::{ToastOptions, ToastProvider, use_toast},
=======
    tabs::{TabContent, TabTrigger, Tabs},
>>>>>>> c7cbaa68
    toggle_group::{ToggleGroup, ToggleItem},
    toolbar::{Toolbar, ToolbarButton, ToolbarSeparator},
    tooltip::TooltipSide,
};
use std::time::Duration;

fn main() {
    dioxus::launch(App);
}

#[component]
fn App() -> Element {
    rsx! {
        ToastProvider {
            document::Link { rel: "stylesheet", href: asset!("/assets/main.css") }
            document::Link { rel: "stylesheet", href: asset!("/assets/separator.css") }

            document::Link { rel: "stylesheet", href: asset!("/assets/hero.css") }
            div { id: "hero",
                h1 { "Dioxus Primitives" }
                h2 { "Accessible, unstyled foundational components for Dioxus." }
            }
            Separator { id: "hero-separator", class: "separator", horizontal: true }


            document::Link { rel: "stylesheet", href: asset!("/assets/toggle-group.css") }
            ToggleGroup { class: "toggle-group", horizontal: true,
                ToggleItem { class: "toggle-item", index: 0, "Align Left" }
                ToggleItem { class: "toggle-item", index: 1, "Align Middle" }
                ToggleItem { class: "toggle-item", index: 2, "Align Right" }
            }


            Collapsible {
                CollapsibleTrigger { "Form Example" }
                CollapsibleContent { FormExample {} }
            }

            Separator {
                class: "separator",
                style: "margin: 15px 0;",
                horizontal: true,
                decorative: true,
            }

            Collapsible {
                CollapsibleTrigger { "Aspect Ratio Example" }
                CollapsibleContent { AspectRatioExample {} }
            }

            Separator {
                class: "separator",
                style: "margin: 15px 0;",
                horizontal: true,
                decorative: true,
            }

            document::Link { rel: "stylesheet", href: asset!("/assets/progress.css") }
            Collapsible {
                CollapsibleTrigger { "Progress Example" }
                CollapsibleContent { ProgressExample {} }
            }

            Separator {
                class: "separator",
                style: "margin: 15px 0;",
                horizontal: true,
                decorative: true,
            }

            Collapsible {
                CollapsibleTrigger { "Accordion Example" }
                CollapsibleContent { AccordionExample {} }
            }

            Separator {
                class: "separator",
                style: "margin: 15px 0;",
                horizontal: true,
                decorative: true,
            }

            document::Link { rel: "stylesheet", href: asset!("/assets/switch.css") }
            Collapsible {
                CollapsibleTrigger { "Switch Example" }
                CollapsibleContent { SwitchExample {} }
            }

            Separator {
                class: "separator",
                style: "margin: 15px 0;",
                horizontal: true,
                decorative: true,
            }

            document::Link { rel: "stylesheet", href: asset!("/assets/slider.css") }
            Collapsible {
                CollapsibleTrigger { "Slider Example" }
                CollapsibleContent { SliderExample {} }
            }

            Separator {
                class: "separator",
                style: "margin: 15px 0;",
                horizontal: true,
                decorative: true,
            }

            document::Link { rel: "stylesheet", href: asset!("/assets/toast.css") }
            Collapsible {
                CollapsibleTrigger { "Toast Example" }
                CollapsibleContent { ToastExample {} }
            }

            Separator {
                class: "separator",
                style: "margin: 15px 0;",
                horizontal: true,
                decorative: true,
            }
        }

        Collapsible {
            CollapsibleTrigger { "Avatar Example" }
            CollapsibleContent { AvatarExample {} }
        }

        Separator {
            class: "separator",
            style: "margin: 15px 0;",
            horizontal: true,
            decorative: true,
        }

        document::Link { rel: "stylesheet", href: asset!("/assets/radio-group.css") }
        Collapsible {
            CollapsibleTrigger { "Radio Group Example" }
            CollapsibleContent { RadioGroupExample {} }
        }

        Separator {
            class: "separator",
            style: "margin: 15px 0;",
            horizontal: true,
            decorative: true,
        }

        Collapsible {
            CollapsibleTrigger { "Tabs Example" }
            CollapsibleContent { TabsExample {} }
        }

        Separator {
            class: "separator",
            style: "margin: 15px 0;",
            horizontal: true,
            decorative: true,
        }

        Collapsible {
            CollapsibleTrigger { "Dropdown Menu Example" }
            CollapsibleContent { DropdownMenuExample {} }
        }

        Separator {
            class: "separator",
            style: "margin: 15px 0;",
            horizontal: true,
            decorative: true,
        }

        Collapsible {
            CollapsibleTrigger { "Menubar Example" }
            CollapsibleContent { MenubarExample {} }
        }

        Separator {
            class: "separator",
            style: "margin: 15px 0;",
            horizontal: true,
            decorative: true,
        }

        document::Link { rel: "stylesheet", href: asset!("/assets/scroll-area.css") }
        Collapsible {
            CollapsibleTrigger { "Scroll Area Example" }
            CollapsibleContent { ScrollAreaExample {} }
        }

        Separator {
            class: "separator",
            style: "margin: 15px 0;",
            horizontal: true,
            decorative: true,
        }

        document::Link { rel: "stylesheet", href: asset!("./assets/context-menu.css") }
        Collapsible {
            CollapsibleTrigger { "Context Menu Example" }
            CollapsibleContent { ContextMenuExample {} }
        }

        Separator {
            class: "separator",
            style: "margin: 15px 0;",
            horizontal: true,
            decorative: true,
        }

        Collapsible {
            CollapsibleTrigger { "Toolbar Example" }
            CollapsibleContent { ToolbarExample {} }
        }

        Separator {
            class: "separator",
            style: "margin: 15px 0;",
            horizontal: true,
            decorative: true,
        }

        Collapsible {
            CollapsibleTrigger { "Hover Card Example" }
            CollapsibleContent { HoverCardExample {} }
        }

        Separator {
            class: "separator",
            style: "margin: 15px 0;",
            horizontal: true,
            decorative: true,
        }

        document::Link { rel: "stylesheet", href: asset!("./assets/tooltip.css") }
        Collapsible {
            CollapsibleTrigger { "Tooltip Example" }
            CollapsibleContent { TooltipExample {} }
        }

        Separator {
            class: "separator",
            style: "margin: 15px 0;",
            horizontal: true,
            decorative: true,
        }

        document::Link { rel: "stylesheet", href: asset!("./assets/select.css") }
        Collapsible {
            CollapsibleTrigger { "Select Example" }
            CollapsibleContent { SelectExample {} }
        }

        Separator {
            class: "separator",
            style: "margin: 15px 0;",
            horizontal: true,
            decorative: true,
        }

        document::Link { rel: "stylesheet", href: asset!("./assets/calendar.css") }
        Collapsible {
            CollapsibleTrigger { "Calendar Example" }
            CollapsibleContent { CalendarExample {} }
        }
    }
}

#[component]
fn TooltipExample() -> Element {
    rsx! {
        div {
            class: "tooltip-example",
            style: "padding: 50px; display: flex; gap: 20px;",
            // Basic tooltip
            Tooltip { class: "tooltip",
                TooltipTrigger { class: "tooltip-trigger",
                    button { "Hover me" }
                }
                TooltipContent { class: "tooltip-content", "This is a basic tooltip" }
            }
            // Tooltip with different position
            Tooltip { class: "tooltip",
                TooltipTrigger { class: "tooltip-trigger",
                    button { "Right tooltip" }
                }
                TooltipContent { class: "tooltip-content", side: TooltipSide::Right,
                    "This tooltip appears on the right"
                }
            }
            // Tooltip with HTML content
            Tooltip { class: "tooltip",
                TooltipTrigger { class: "tooltip-trigger",
                    button { "Rich content" }
                }
                TooltipContent { class: "tooltip-content", style: "width: 200px;",
                    h4 { style: "margin-top: 0; margin-bottom: 8px;", "Tooltip title" }
                    p { style: "margin: 0;", "This tooltip contains rich HTML content with styling." }
                }
            }
        }
    }
}

#[component]
fn FormExample() -> Element {
    rsx! {
        form {
            onsubmit: move |e| {
                println!("{:?}", e.values());
            },

            Checkbox { id: "tos-check", name: "tos-check",
                CheckboxIndicator { "+" }
            }
            label { r#for: "tos-check", "I agree to the terms presented." }
            br {}
            button { r#type: "submit", "Submit" }
        }
    }
}

#[component]
fn AspectRatioExample() -> Element {
    rsx! {
        document::Link { rel: "stylesheet", href: asset!("/assets/aspect-ratio.css") }
        div { class: "aspect-ratio-container",
            AspectRatio { ratio: 4.0 / 3.0,
                img {
                    class: "aspect-ratio-image",
                    src: "https://upload.wikimedia.org/wikipedia/commons/thumb/e/ea/Van_Gogh_-_Starry_Night_-_Google_Art_Project.jpg/1280px-Van_Gogh_-_Starry_Night_-_Google_Art_Project.jpg",
                }
            }
        }
    }
}

#[component]
fn AccordionExample() -> Element {
    rsx! {
        document::Link { rel: "stylesheet", href: asset!("/assets/accordion.css") }
        Accordion {
            class: "accordion",
            allow_multiple_open: false,
            horizontal: false,

            for i in 0..4 {
                AccordionItem {
                    class: "accordion-item",
                    index: i,

                    on_change: move |open| {
                        eval(&format!("console.log({open});"));
                    },
                    on_trigger_click: move || {
                        eval("console.log('trigger');");
                    },

                    AccordionTrigger { class: "accordion-trigger", "the quick brown fox" }
                    AccordionContent { class: "accordion-content",
                        div { class: "accordion-content-inner",
                            p { "lorem ipsum lorem ipsum" }
                        }
                    }
                }
            }
        }
    }
}

#[component]
fn ProgressExample() -> Element {
    let mut progress = use_signal(|| 80.0);

    rsx! {
        Progress { class: "progress", value: Some(progress.into()),
            ProgressIndicator { class: "progress-indicator" }
        }
        button { onclick: move |_| progress.set(progress() + 10.0), "Increment" }
        button { onclick: move |_| progress.set(progress() - 10.0), "Decrement" }
        button { onclick: move |_| progress.set(0.0), "Reset" }
        button { onclick: move |_| progress.set(100.0), "Complete" }
    }
}

#[component]
fn SwitchExample() -> Element {
    let mut checked = use_signal(|| false);

    rsx! {
        div { class: "switch-example",
            label { "Airplane Mode" }
            Switch {
                class: "switch",
                checked,
                on_checked_change: move |new_checked| {
                    checked.set(new_checked);
                    eval(&format!("console.log('Switch toggled: {}')", new_checked));
                },

                SwitchThumb { class: "switch-thumb" }
            }
        }
    }
}

#[component]
fn ToastExample() -> Element {
    // Get the toast API
    let toast_api = use_toast();

    rsx! {
        div { class: "toast-example",
            h3 { "Toast Notifications" }
            p { "Click the buttons below to show different types of toast notifications." }

            h4 { "Timed Toasts (auto-dismiss)" }
            div { class: "toast-buttons",
                button {
                    onclick: move |_| {
                        toast_api
                            .success(
                                "Success".to_string(),
                                Some(ToastOptions {
                                    duration: Some(Duration::from_secs(3)),
                                    ..Default::default()
                                }),
                            );
                    },
                    "Success (3s)"
                }

                button {
                    onclick: move |_| {
                        toast_api
                            .error(
                                "Error".to_string(),
                                Some(ToastOptions {
                                    duration: Some(Duration::from_secs(5)),
                                    ..Default::default()
                                }),
                            );
                    },
                    "Error (5s)"
                }

                button {
                    onclick: move |_| {
                        toast_api
                            .warning(
                                "Warning".to_string(),
                                Some(ToastOptions {
                                    description: Some("This action might cause issues".to_string()),
                                    duration: Some(Duration::from_secs(3)),
                                    ..Default::default()
                                }),
                            );
                    },
                    "Warning (3s)"
                }
            }

            h4 { "Permanent Toasts (manual close)" }
            div { class: "toast-buttons",
                button {
                    onclick: move |_| {
                        toast_api
                            .success(
                                "Important".to_string(),
                                Some(ToastOptions {
                                    permanent: true,
                                    ..Default::default()
                                }),
                            );
                    },
                    "Permanent Success"
                }

                button {
                    onclick: move |_| {
                        toast_api
                            .error(
                                "Critical Error".to_string(),
                                Some(ToastOptions {
                                    permanent: true,
                                    ..Default::default()
                                }),
                            );
                    },
                    "Permanent Error"
                }

                button {
                    onclick: move |_| {
                        toast_api
                            .info(
                                "Custom Toast".to_string(),
                                Some(ToastOptions {
                                    description: Some(
                                        "This is a custom toast with specific settings".to_string(),
                                    ),
                                    duration: Some(Duration::from_secs(10)),
                                    permanent: false,
                                }),
                            );
                    },
                    "Custom Info (10s)"
                }
            }
        }
    }
}

#[component]
fn SliderExample() -> Element {
    let mut value = use_signal(|| SliderValue::Single(50.0));
    let mut range_value = use_signal(|| SliderValue::Range(25.0, 75.0));

    rsx! {
        div { class: "slider-example",
            // Single value slider
            div {
                label { "Single Value Slider" }
                div { style: "display: flex; align-items: center; gap: 1rem;",
                    Slider {
                        class: "slider",
                        value,
                        on_value_change: move |v| {
                            value.set(v);
                        },

                        SliderTrack { class: "slider-track",
                            SliderRange { class: "slider-range" }
                            SliderThumb { class: "slider-thumb" }
                        }
                    }
                    input {
                        r#type: "text",
                        readonly: true,
                        value: match value() {
                            SliderValue::Single(v) => format!("{:.1}", v),
                            _ => String::new(),
                        },
                    }
                }
            }

            // Range slider
            div {
                label { "Range Slider" }
                div { style: "display: flex; align-items: center; gap: 1rem;",
                    Slider {
                        class: "slider",
                        value: range_value,
                        on_value_change: move |v| {
                            range_value.set(v);
                        },

                        SliderTrack { class: "slider-track",
                            SliderRange { class: "slider-range" }
                            SliderThumb { class: "slider-thumb", index: 0 }
                            SliderThumb { class: "slider-thumb", index: 1 }
                        }
                    }
                    input {
                        r#type: "text",
                        readonly: true,
                        value: match range_value() {
                            SliderValue::Range(start, end) => format!("{:.1}, {:.1}", start, end),
                            _ => String::new(),
                        },
                    }
                }
            }
        }
    }
}

#[component]
fn AvatarExample() -> Element {
    let mut avatar_state = use_signal(|| "No state yet".to_string());
    let mut selected_avatar = use_signal(|| 0);

    rsx! {
        document::Link { rel: "stylesheet", href: asset!("./assets/avatar.css") }

        // Basic examples section
        div { class: "avatar-example-section",
            h4 { "Basic Examples" }
            div { class: "avatar-example",
                // Basic Avatar with image and fallback
                div { class: "avatar-item",
                    p { class: "avatar-label", "Basic Usage" }
                    Avatar {
                        class: "avatar",
                        on_state_change: move |state| {
                            avatar_state.set(format!("Avatar 1: {:?}", state));
                        },

                        AvatarImage {
                            src: "https://github.com/DioxusLabs.png",
                            alt: "User avatar",
                        }

                        AvatarFallback { class: "avatar-fallback", "UA" }
                    }
                }

                // Avatar with error state (fallback shown)
                div { class: "avatar-item",
                    p { class: "avatar-label", "Error State" }
                    Avatar {
                        class: "avatar",
                        on_state_change: move |state| {
                            avatar_state.set(format!("Avatar 2: {:?}", state));
                        },

                        AvatarImage {
                            src: "https://invalid-url.example/image.jpg",
                            alt: "Invalid image",
                        }

                        AvatarFallback { class: "avatar-fallback", "JD" }
                    }
                }

                // Avatar with emoji fallback
                div { class: "avatar-item",
                    p { class: "avatar-label", "Emoji Fallback" }
                    Avatar {
                        class: "avatar",
                        on_state_change: move |state| {
                            avatar_state.set(format!("Avatar 3: {:?}", state));
                        },

                        AvatarImage {
                            src: "https://invalid-url.example/image.jpg",
                            alt: "Invalid image",
                        }

                        AvatarFallback { class: "avatar-fallback", "👤" }
                    }
                }

                // Avatar with different size
                div { class: "avatar-item",
                    p { class: "avatar-label", "Large Size" }
                    Avatar {
                        class: "avatar avatar-lg",
                        on_state_change: move |state| {
                            avatar_state.set(format!("Avatar 4: {:?}", state));
                        },

                        AvatarImage {
                            src: "https://github.com/DioxusLabs.png",
                            alt: "Large avatar",
                        }

                        AvatarFallback { class: "avatar-fallback", "LG" }
                    }
                }
            }
        }
    }
}

#[component]
fn RadioGroupExample() -> Element {
    let mut value = use_signal(|| String::from("option1"));

    rsx! {
        document::Link { rel: "stylesheet", href: asset!("/assets/radio-group.css") }
        RadioGroup {
            class: "radio-group",
            value,
            on_value_change: move |new_value| {
                value.set(new_value);
            },

            RadioItem {
                class: "radio-item",
                value: ReadOnlySignal::new(Signal::new("option1".to_string())),
                index: ReadOnlySignal::new(Signal::new(0)),
                "Option 1"
            }
            RadioItem {
                class: "radio-item",
                value: ReadOnlySignal::new(Signal::new("option2".to_string())),
                index: ReadOnlySignal::new(Signal::new(1)),
                "Option 2"
            }
            RadioItem {
                class: "radio-item",
                value: ReadOnlySignal::new(Signal::new("option3".to_string())),
                index: ReadOnlySignal::new(Signal::new(2)),
                "Option 3"
            }
        }

        div { style: "margin-top: 1rem;", "Selected value: {value()}" }
    }
}

#[component]
fn TabsExample() -> Element {
    rsx! {
        document::Link { rel: "stylesheet", href: asset!("/assets/tabs.css") }
        Tabs { class: "tabs", default_value: "tab1".to_string(),

            div { class: "tabs-list",
                TabTrigger {
                    class: "tabs-trigger",
                    value: "tab1".to_string(),
                    index: ReadOnlySignal::new(Signal::new(0)),
                    "Tab 1"
                }
                TabTrigger {
                    class: "tabs-trigger",
                    value: "tab2".to_string(),
                    index: ReadOnlySignal::new(Signal::new(1)),
                    "Tab 2"
                }
                TabTrigger {
                    class: "tabs-trigger",
                    value: "tab3".to_string(),
                    index: ReadOnlySignal::new(Signal::new(2)),
                    "Tab 3"
                }
            }

            TabContent { class: "tabs-content", value: "tab1".to_string(), "Tab 1 Content" }
            TabContent { class: "tabs-content", value: "tab2".to_string(), "Tab 2 Content" }
            TabContent { class: "tabs-content", value: "tab3".to_string(), "Tab 3 Content" }
        }
    }
}

#[component]
fn DropdownMenuExample() -> Element {
    rsx! {
        document::Link { rel: "stylesheet", href: asset!("./assets/dropdown-menu.css") }
        DropdownMenu { class: "dropdown-menu", default_open: false,

            DropdownMenuTrigger { class: "dropdown-menu-trigger", "Open Menu" }

            DropdownMenuContent { class: "dropdown-menu-content",

                DropdownMenuItem {
                    class: "dropdown-menu-item",
                    value: ReadOnlySignal::new(Signal::new("item1".to_string())),
                    index: ReadOnlySignal::new(Signal::new(0)),
                    on_select: move |value| {
                        eval(&format!("console.log('Selected: {}')", value));
                    },
                    "Item 1"
                }

                DropdownMenuItem {
                    class: "dropdown-menu-item",
                    value: ReadOnlySignal::new(Signal::new("item2".to_string())),
                    index: ReadOnlySignal::new(Signal::new(1)),
                    on_select: move |value| {
                        eval(&format!("console.log('Selected: {}')", value));
                    },
                    "Item 2"
                }

                DropdownMenuItem {
                    class: "dropdown-menu-item",
                    value: ReadOnlySignal::new(Signal::new("item3".to_string())),
                    index: ReadOnlySignal::new(Signal::new(2)),
                    on_select: move |value| {
                        eval(&format!("console.log('Selected: {}')", value));
                    },
                    "Item 3"
                }
            }
        }
    }
}

#[component]
fn MenubarExample() -> Element {
    rsx! {
        document::Link { rel: "stylesheet", href: asset!("/assets/menubar.css") }
        div { class: "menubar-example",
            Menubar { class: "menubar",
                MenubarMenu { class: "menubar-menu", index: 0,
                    MenubarTrigger { class: "menubar-trigger", "File" }
                    MenubarContent { class: "menubar-content",
                        MenubarItem {
                            class: "menubar-item",
                            value: "new".to_string(),
                            on_select: move |value| {
                                eval(&format!("console.log('Selected: {}')", value));
                            },
                            "New"
                        }
                        MenubarItem {
                            class: "menubar-item",
                            value: "open".to_string(),
                            on_select: move |value| {
                                eval(&format!("console.log('Selected: {}')", value));
                            },
                            "Open"
                        }
                        MenubarItem {
                            class: "menubar-item",
                            value: "save".to_string(),
                            on_select: move |value| {
                                eval(&format!("console.log('Selected: {}')", value));
                            },
                            "Save"
                        }
                    }
                }

                MenubarMenu { class: "menubar-menu", index: 1,
                    MenubarTrigger { class: "menubar-trigger", "Edit" }
                    MenubarContent { class: "menubar-content",
                        MenubarItem {
                            class: "menubar-item",
                            value: "cut".to_string(),
                            on_select: move |value| {
                                eval(&format!("console.log('Selected: {}')", value));
                            },
                            "Cut"
                        }
                        MenubarItem {
                            class: "menubar-item",
                            value: "copy".to_string(),
                            on_select: move |value| {
                                eval(&format!("console.log('Selected: {}')", value));
                            },
                            "Copy"
                        }
                        MenubarItem {
                            class: "menubar-item",
                            value: "paste".to_string(),
                            on_select: move |value| {
                                eval(&format!("console.log('Selected: {}')", value));
                            },
                            "Paste"
                        }
                    }
                }
            }
        }
    }
}

#[component]
fn ScrollAreaExample() -> Element {
    rsx! {
        div { class: "scroll-area-demo",
            // Vertical scroll example
            div { class: "scroll-demo-section",
                h3 { "Vertical Scroll" }
                ScrollArea {
                    class: "demo-scroll-area",
                    direction: ScrollDirection::Vertical,

                    div { class: "scroll-content",
                        for i in 1..=20 {
                            p { "Scrollable content item {i}" }
                        }
                    }
                }
            }

            // Horizontal scroll example
            div { class: "scroll-demo-section",
                h3 { "Horizontal Scroll" }
                ScrollArea {
                    class: "demo-scroll-area",
                    direction: ScrollDirection::Horizontal,

                    div { class: "scroll-content-horizontal",
                        for i in 1..=20 {
                            span { "Column {i} " }
                        }
                    }
                }
            }

            // Both directions example
            div { class: "scroll-demo-section",
                h3 { "Both Directions" }
                ScrollArea {
                    class: "demo-scroll-area",
                    direction: ScrollDirection::Both,

                    div { class: "scroll-content-both",
                        for i in 1..=20 {
                            div {
                                for j in 1..=20 {
                                    span { "Cell {i},{j} " }
                                }
                            }
                        }
                    }
                }
            }
        }
    }
}

#[component]
fn ContextMenuExample() -> Element {
    let mut selected_value = use_signal(String::new);

    rsx! {
        document::Link { rel: "stylesheet", href: asset!("./assets/context-menu.css") }
        div { class: "context-menu-example",
            ContextMenu {
                ContextMenuTrigger { class: "context-menu-trigger", "Right click here to open context menu" }

                ContextMenuContent { class: "context-menu-content",
                    ContextMenuItem {
                        class: "context-menu-item",
                        value: ReadOnlySignal::new(Signal::new("edit".to_string())),
                        index: ReadOnlySignal::new(Signal::new(0)),
                        on_select: move |value| {
                            selected_value.set(value);
                        },
                        "Edit"
                    }

                    ContextMenuItem {
                        class: "context-menu-item",
                        value: ReadOnlySignal::new(Signal::new("duplicate".to_string())),
                        index: ReadOnlySignal::new(Signal::new(1)),
                        on_select: move |value| {
                            selected_value.set(value);
                        },
                        "Duplicate"
                    }

                    ContextMenuItem {
                        class: "context-menu-item",
                        value: ReadOnlySignal::new(Signal::new("delete".to_string())),
                        index: ReadOnlySignal::new(Signal::new(2)),
                        on_select: move |value| {
                            selected_value.set(value);
                        },
                        "Delete"
                    }
                }
            }

            div { class: "selected-value",
                if selected_value().is_empty() {
                    "No action selected"
                } else {
                    "Selected action: {selected_value()}"
                }
            }
        }
    }
}

#[component]
fn ToolbarExample() -> Element {
    let mut text_style = use_signal(|| Vec::new());
    let mut text_align = use_signal(|| String::from("left"));

    let mut toggle_style = move |style: &str| {
        let mut current_styles = text_style();
        if current_styles.contains(&style.to_string()) {
            current_styles.retain(|s| s != style);
        } else {
            current_styles.push(style.to_string());
        }
        text_style.set(current_styles);
    };

    let mut set_align = move |align: &str| {
        text_align.set(align.to_string());
    };

    let text_classes = use_memo(move || {
        let mut classes = Vec::new();
        for style in text_style() {
            match style.as_str() {
                "bold" => classes.push("toolbar-bold"),
                "italic" => classes.push("toolbar-italic"),
                "underline" => classes.push("toolbar-underline"),
                _ => {}
            }
        }
        classes.join(" ")
    });

    let text_align_style = use_memo(move || format!("text-align: {};", text_align()));

    rsx! {
        document::Link { rel: "stylesheet", href: asset!("/assets/toolbar.css") }

        div { class: "toolbar-example",
            h3 { "Text Formatting Toolbar" }

            Toolbar { class: "toolbar", aria_label: "Text formatting",

                ToolbarButton {
                    class: "toolbar-button",
                    index: ReadOnlySignal::new(Signal::new(0)),
                    on_click: move |_| toggle_style("bold"),
                    "Bold"
                }

                ToolbarButton {
                    class: "toolbar-button",
                    index: ReadOnlySignal::new(Signal::new(1)),
                    on_click: move |_| toggle_style("italic"),
                    "Italic"
                }

                ToolbarButton {
                    class: "toolbar-button",
                    index: ReadOnlySignal::new(Signal::new(2)),
                    on_click: move |_| toggle_style("underline"),
                    "Underline"
                }

                ToolbarSeparator { class: "toolbar-separator" }

                ToolbarButton {
                    class: "toolbar-button",
                    index: ReadOnlySignal::new(Signal::new(3)),
                    on_click: move |_| set_align("left"),
                    "Align Left"
                }

                ToolbarButton {
                    class: "toolbar-button",
                    index: ReadOnlySignal::new(Signal::new(4)),
                    on_click: move |_| set_align("center"),
                    "Align Center"
                }

                ToolbarButton {
                    class: "toolbar-button",
                    index: ReadOnlySignal::new(Signal::new(5)),
                    on_click: move |_| set_align("right"),
                    "Align Right"
                }
            }

            div { class: "toolbar-content",
                p { class: text_classes, style: text_align_style,
                    "This is a sample text that will be formatted according to the toolbar buttons you click. Try clicking the buttons above to see how the text formatting changes."
                }
            }
        }
    }
}

#[component]
fn HoverCardExample() -> Element {
    rsx! {
        document::Link { rel: "stylesheet", href: asset!("/assets/hover-card.css") }

        div {
            class: "hover-card-example",
            style: "padding: 50px; display: flex; gap: 40px;",
            // User profile hover card
            HoverCard { class: "hover-card",
                HoverCardTrigger { class: "hover-card-trigger",
                    button { class: "user-trigger", "@johndoe" }
                }

                HoverCardContent { class: "hover-card-content", side: HoverCardSide::Bottom,
                    div { class: "user-card",
                        div { class: "user-card-header",
                            img {
                                class: "user-card-avatar",
                                src: "https://github.com/DioxusLabs.png",
                                alt: "User avatar",
                            }
                            div {
                                h4 { class: "user-card-name", "John Doe" }
                                p { class: "user-card-username", "@johndoe" }
                            }
                        }

                        p { class: "user-card-bio",
                            "Software developer passionate about Rust and web technologies. Building awesome UI components with Dioxus."
                        }

                        div { class: "user-card-stats",
                            div { class: "user-card-stat",
                                span { class: "user-card-stat-value", "142" }
                                span { class: "user-card-stat-label", "Posts" }
                            }
                            div { class: "user-card-stat",
                                span { class: "user-card-stat-value", "2.5k" }
                                span { class: "user-card-stat-label", "Followers" }
                            }
                            div { class: "user-card-stat",
                                span { class: "user-card-stat-value", "350" }
                                span { class: "user-card-stat-label", "Following" }
                            }
                        }
                    }
                }
            }

            // Product hover card
            HoverCard { class: "hover-card",
                HoverCardTrigger { class: "hover-card-trigger",
                    button { class: "product-trigger", "View Product" }
                }

                HoverCardContent {
                    class: "hover-card-content",
                    side: HoverCardSide::Right,
                    align: HoverCardAlign::Start,
                    div { class: "product-card",
                        img {
                            class: "product-card-image",
                            src: "https://images.unsplash.com/photo-1505740420928-5e560c06d30e",
                            alt: "Product image",
                        }
                        h4 { class: "product-card-title", "Wireless Headphones" }
                        p { class: "product-card-price", "$129.99" }
                        p { class: "product-card-description",
                            "High-quality wireless headphones with noise cancellation and 30-hour battery life."
                        }
                        div { class: "product-card-rating", "★★★★☆ (4.5)" }
                    }
                }
            }

            // Link hover card
            HoverCard { class: "hover-card",
                HoverCardTrigger { class: "hover-card-trigger",
                    a { href: "#", "Hover over this link" }
                }

                HoverCardContent {
                    class: "hover-card-content",
                    side: HoverCardSide::Top,
                    align: HoverCardAlign::Center,
                    div { style: "padding: 8px;",
                        p { style: "margin: 0;", "This link will take you to an external website." }
                    }
                }
            }
        }
    }
}

#[component]
fn SelectExample() -> Element {
    let mut selected = use_signal(|| None::<String>);

    // Debug output for selected value
    use_effect(move || {
        if let Some(value) = selected() {
            println!("Selected value: {}", value);
        }
    });

    rsx! {
        document::Link { rel: "stylesheet", href: asset!("./assets/select.css") }
        div { class: "select-example",
            h3 { "Select Example" }

            // Basic select
            div { class: "select-container",
                // Label for the select
                label { class: "select-label", "Choose a fruit:" }

                // Native select element
                Select {
                    class: "select",
                    value: selected,
                    on_value_change: move |value| selected.set(value),
                    placeholder: "Select a fruit...",

                    // Fruits group
                    SelectGroup { label: "Fruits".to_string(),

                        SelectOption { value: "apple".to_string(), "Apple" }
                        SelectOption { value: "banana".to_string(), "Banana" }
                        SelectOption { value: "orange".to_string(), "Orange" }
                        SelectOption { value: "strawberry".to_string(), "Strawberry" }
                        SelectOption { value: "watermelon".to_string(), "Watermelon" }
                    }

                    // Other options group
                    SelectGroup { label: "Other".to_string(),

                        SelectOption { value: "other".to_string(), "Other" }
                    }
                }
            }

            // Display selected value
            div { class: "selected-value",
                if let Some(value) = selected() {
                    "Selected: {value}"
                } else {
                    "No selection"
                }
            }
        }
    }
}

#[component]
fn CalendarExample() -> Element {
    let mut selected_date = use_signal(|| None::<CalendarDate>);
    let mut view_date = use_signal(|| CalendarDate::new(2024, 5, 15));

    rsx! {
        document::Link { rel: "stylesheet", href: asset!("/assets/calendar.css") }

        div { class: "calendar-example", style: "padding: 20px;",
            // Basic calendar
            div { class: "calendar",
                Calendar {
                    selected_date,
                    view_date,
                    on_date_change: move |date| {
                        println!("Selected date: {:?}", date);
                        selected_date.set(date);
                    },
                    on_view_change: move |new_view: CalendarDate| {
                        println!("View changed to: {}-{}", new_view.year, new_view.month);
                        view_date.set(new_view);
                    },

                    CalendarHeader { CalendarNavigation {} }

                    CalendarGrid {}
                }
            }

            // Display selected date
            div { class: "selected-date", style: "margin-top: 20px;",
                if let Some(date) = selected_date() {
                    p { style: "font-weight: bold;", "Selected date: {date}" }
                } else {
                    p { style: "color: #666;", "No date selected" }
                }
            }
        }
    }
}<|MERGE_RESOLUTION|>--- conflicted
+++ resolved
@@ -19,11 +19,8 @@
     separator::Separator,
     slider::{Slider, SliderRange, SliderThumb, SliderTrack, SliderValue},
     switch::{Switch, SwitchThumb},
-<<<<<<< HEAD
     toast::{ToastOptions, ToastProvider, use_toast},
-=======
     tabs::{TabContent, TabTrigger, Tabs},
->>>>>>> c7cbaa68
     toggle_group::{ToggleGroup, ToggleItem},
     toolbar::{Toolbar, ToolbarButton, ToolbarSeparator},
     tooltip::TooltipSide,
