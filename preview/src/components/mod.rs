--- conflicted
+++ resolved
@@ -62,12 +62,7 @@
     aspect_ratio,
     avatar,
     button,
-<<<<<<< HEAD
     calendar[simple, internationalized, range, multi_month, unavailable_dates],
-=======
-    calendar[simple, internationalized, range, unavailable_dates],
-    card,
->>>>>>> f165b242
     checkbox,
     collapsible,
     context_menu,
