<div align="center">
  <h1>🎲 Dioxus Primitives 🧱</h1>
  <p><strong>Accessible, unstyled, foundational components for Dioxus.</strong></p>
</div>

<div align="center">
  <!-- Crates version -->
  <a href="https://crates.io/crates/dioxus-primitives">
    <img src="https://img.shields.io/crates/v/dioxus-primitives.svg?style=flat-square"
    alt="Crates.io version" />
  </a>
  <!-- Downloads -->
  <a href="https://crates.io/crates/dioxus-primitives">
    <img src="https://img.shields.io/crates/d/dioxus-primitives.svg?style=flat-square"
      alt="Download" />
  </a>
  <!-- docs -->
  <a href="https://docs.rs/dioxus-primitives">
    <img src="https://img.shields.io/badge/docs-latest-blue.svg?style=flat-square"
      alt="docs.rs docs" />
  </a>
</div>

---

<br/>

Dioxus primitives is an ARIA-accessible, unstyled, foundational component library for Dioxus based on Radix Primitives. We bring the logic, you bring the styling.

Building styled and more featured component libraries on top of Dioxus Primitives is encouraged!

## Here's what we have.

We're still in the early days - Many components are still being created and stabilized.

<<<<<<< HEAD
31/31
=======
30/30
>>>>>>> 72ac67c7

- [x] Accordion
- [x] Alert Dialog
- [x] Aspect Ratio
- [x] Avatar
- [x] Calendar
- [x] Card
- [x] Checkbox
- [x] Collapsible
- [x] Context Menu
- [x] Date Picker
- [x] Dialog
- [x] Dropdown Menu
- [x] Hover Card
- [x] Label
- [x] Menubar
- [x] Navigation Menu
- [x] Popover
- [x] Progress
- [x] Radio Group
- [x] Scroll Area
- [x] Select
- [x] Separator
- [x] Slider
- [x] Switch
- [x] Tabs
- [x] Textarea
- [x] Toast
- [x] Toggle
- [x] Toggle Group
- [x] Toolbar
- [x] Tooltip

## Running the preview.

You can run the `preview` app with:

```
cargo run -p preview --features desktop
```

or for the web build

```
cargo binstall dioxus-cli -y --force --version 0.7.0
dx run -p preview --web
```

## License

This project is dual licensed under the [MIT](./LICENSE-MIT) and [Apache 2.0](./LICENSE-APACHE) licenses.

Unless you explicitly state otherwise, any contribution intentionally submitted for inclusion in this repository, by you, shall be licensed as MIT or Apache 2.0, without any additional terms or conditions.<|MERGE_RESOLUTION|>--- conflicted
+++ resolved
@@ -33,11 +33,7 @@
 
 We're still in the early days - Many components are still being created and stabilized.
 
-<<<<<<< HEAD
 31/31
-=======
-30/30
->>>>>>> 72ac67c7
 
 - [x] Accordion
 - [x] Alert Dialog
